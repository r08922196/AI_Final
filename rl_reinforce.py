import argparse
import torch
import torch.nn as nn
import torch.nn.functional as F
import torch.optim as optim
from torch.distributions import Categorical
import json
import math
import numpy as np
import collections
import matplotlib as mpl
mpl.use('Agg')
import matplotlib.pyplot as plt

np.random.seed(666)
torch.manual_seed(666)

from constant import *

device = torch.device("cuda:0" if torch.cuda.is_available() else "cpu")    

class Environment:

    """A epidemic infection simulation model.
    Attributes
    ----------
        is_terminal: 
        _start: 
        _history: store all records including seir model or other states
        _warning_threshold: warning threshold
        _danger_threshold: danger threshold should larger than warning one.
                
        S: number of susceptible
        E: number of exposed
        E_move: number of exposed from moving
        Q: number of quarantine
        Q_move: number of quarantine from moving
        I: number of infectious
        R: number of recovered
        
        gamma_mask: the factor of masks to affect transmission rate
        gamma_recover: the factor of mask trade to affect recover rate
        gamma_detect: the factor of mask trade to affect COVID detection
        gamma_detect_move: the factor of mask trade to affect COVID detection(move)
        gamma_move: the factor of moving to affect population of moving
        gamma_shut: the factor of shutdown to affect infectious degree

        move_w: the weight to affect the factor of moving(gamma_move)
        move_b: the bias to affect the factor of moving(gamma_move)
    Methods
    -------
        init_state: Prepare the environment for the starting state of a trial.
        step: Make a state transition.
        obeserved_state: To transform a global state to an obsevable state for agent.
        update_gamma_mask: To update gamma_mask
        update_gamma_move: To update gamma_move
        start(property): Return the starting starting state of a trial.
    """
    def __init__(self, config_path='config.json', immediate_reward=False):

        self._config = self._load_config(config_path)

        self._start = torch.zeros(8).to(device)

        self.is_terminal = False

        self._history = collections.defaultdict(list)

        self._warning_threshold = 0.25

        self._danger_threshold = 0.75

        self._immediate_reward = immediate_reward
    
    def _load_config(self, config_path):

        """ Load the environment configuration.
        Returns:
            The dictionary of environment configuration.

        """
        try:

            config = json.load(open(config_path))

        except:

            raise Exception('Failed to load environment config from \'config.json\'')

        return config
    
    def init_state(self, test=False):
        
        """ We need to define this function to initialize the environment.
        Returns:
            The starting state of the environment

        """
        if test:
            
            self._config = self._load_config(config_path='config_test.json')

        # init SEIR model
        self.S = self._config['S']
        self.E = self._config['E']
        self.E_move = self._config['E_move']
        self.Q = self._config['Q']
        self.Q_move = self._config['Q_move']
        self.I = self._config['I']
        self.R = self._config['R']

        # init state
        self._start[N_MASK] = self._config['N_mask']
        self._start[N_OPEN] = self._config['N_open']
        self._start[N_QUARANTINE] = 0
        self._start[IF_SHUTDOWN] = 0
        self._start[IF_MOVE_CONTROL] = 0
        self._start[N_GOLD] = self._config['N_gold']
        
        # init gamma
        self.gamma_mask = self._config['gamma_mask']
        self.gamma_recover = self._config['gamma_recover']
        self.gamma_detect = self._config['gamma_detect']
        self.gamma_detect_move = self._config['gamma_detect_move']
        self.gamma_move = self._config['gamma_move']
        self.gamma_shut = self._config['gamma_shut']

        # init terminal state
        self.is_terminal = False

        # init gamma move parameter
        self.move_w = 0
        self.move_b = 0

        self._history = collections.defaultdict(list)

        self._assert_all(if_config=True, if_seir=True)

        self.E_L, self.E_R, self.E_MAX, self.E_t = None, None, float('-inf'), 0
        self.I_L, self.I_R, self.I_MAX, self.I_t = None, None, float('-inf'), 0

        return self.start.clone()
   
    def step(self, s, a, t, test=False):
        """ We need to define this function as the transition function.(SEIR....)

        Args:
            s: current state
                0: N_MASK, number of masks
                1: N_OPEN, number of openness
                2: N_QUARANTINE, number of total quarantine
                3: IF_SHUTDOWN, 1: shutdown / 0: not shutdown
                4: IF_MOVE_CONTROL, 1: moving control / 0: moveing free
                5: N_GOLDnumber of gold

            a: action taken by agent in current state
                0: TRADE_MASK, Trade masks
                1: SET_OPEN, set openness to 0.5 (current openness should be smaller than 0.5)
                2: SET_OPEN2, set openness to 1.0 (current openness should be smaller than 1.0)
                3: DEC_OPEN, decrease openness (openness should be larger than 0)
                4: SWITCH_SHUTDOWN, switch shutdown mode
                5: SWITCH_MOVE_CONTROL, switch moving mode
                6: NO_ACTION, do nothing
            t: timestep

        Returns:
            next_sate: The next state (aka  s' ) given by s and a .
            reward of (s, a, s')

        """
        
        """ update state """
        self._assert_all(s=s, if_seir=True)

        # record move weight and bias when timestep is at early threshold
        if t == self._config['early_threshold']:

            self.move_b = (2 * s[N_OPEN] + 1) / (s[N_OPEN] + 1)

            self.move_w = s[N_OPEN] / (s[N_OPEN] + 1)

        # update number of mask according to early threshold
        s[N_MASK] += (self._config['MAX_mask'] - 0.1) / self._config['early_threshold']
        
        if s[N_MASK] > self._config['MAX_mask']:
            
            s[N_MASK] = self._config['MAX_mask']

        # update number of gold by determining if it is shutdown
        if s[IF_SHUTDOWN] == 1:

            self.gamma_shut = 0.3

            s[N_GOLD] = max(0, s[N_GOLD] - self._config['shut_rate'] * t)

        else:

            self.gamma_shut = 1

            if s[N_GOLD] < self._config['N_gold']:
                
                s[N_GOLD] = min(self._config['N_gold'], s[N_GOLD] + 0.01 * self._config['shut_rate'] * t)

        # conduct action
        if a == TRADE_MASK:
            
            s[N_MASK] = max((s[N_MASK] * self._config['N_total'] - self._config['N_donate']) / self._config['N_total'], 0)
            
            # it would probably increase gold
            if np.random.uniform() < 0.1:

                s[N_GOLD] += self._config['inc_mask']
            
            # it would probably gain medical technology improvement
            if np.random.uniform() < 0.25:

                self.gamma_recover += self._config['inc_recover']

                self.gamma_recover = min(0.95 / self._config['alpha_ir'], self.gamma_recover)
  
                self.gamma_detect += self._config['inc_detect']

                self.gamma_detect = min(0.95 / self._config['alpha_eq'], self.gamma_detect)

                self.gamma_detect_move += self._config['inc_detect']

                self.gamma_detect_move = min(0.95 / self._config['alpha_eq_move'], self.gamma_detect_move)

        elif a == SET_OPEN:

            s[N_OPEN] = 0.5
        
        elif a == SET_OPEN2:

            s[N_OPEN] = 1.0
        
        elif a == DEC_OPEN:

            s[N_OPEN] -= 0.1
            
            s[N_OPEN] = max(0, np.around(s[N_OPEN].item(), decimals=1)) # should be larger than 0

        elif a == SWITCH_SHUTDOWN:
            
            s[IF_SHUTDOWN] = 1 - s[IF_SHUTDOWN]
       
        elif a == SWITCH_MOVE_CONTROL:

            s[IF_MOVE_CONTROL] = 1 - s[IF_MOVE_CONTROL]

            if s[IF_MOVE_CONTROL] == 1:

                s[N_GOLD] -= self._config['inc_move']

            else:

                s[N_GOLD] += self._config['inc_move']

        self.update_gamma_mask(s)

        self.update_gamma_move(s, t)
        
        """ update SEIR """
        beta = self.gamma_mask * self._config['beta']

        SI = int(self._config['rI'] * beta * self.I * self.S / self._config['N_total'])
        
        SI = min(self.S, SI)
        
        SE = int(self.gamma_shut * self._config['rE'] * beta * self.E * self.S / self._config['N_total'])
        
        SE = min(self.S - SI, SE)

        SE_move = int(beta * self.S * self.gamma_move * self._config['p_move'])

        if s[IF_MOVE_CONTROL] == 1:
            
            SE_move = int(0.15 * SE_move)
            
        SE_move = min(self.S - SI - SE, SE_move)
        
        EI = int(self._config['alpha_ei'] * self.E)

        EI_move = int(self._config['alpha_ei_move'] * self.E_move)

        if s[N_QUARANTINE].item() < self._config['MAX_Q']:
            
            EQ = np.random.binomial(self.E - EI, self.gamma_detect * self._config['alpha_eq'])

            EQ_move = np.random.binomial(self.E_move - EI_move, self.gamma_detect_move * self._config['alpha_eq_move'])
            
            EQ_move = min(self._config['MAX_Q'] - s[N_QUARANTINE].item(), EQ_move)
     
            EQ = min(self._config['MAX_Q'] - s[N_QUARANTINE].item() - EQ_move, EQ)
               
        else:

            EQ = 0

            EQ_move = 0
                  
        QI = int(self._config['alpha_qi'] * self.Q)

        QI_move = int(self._config['alpha_qi_move'] * self.Q_move)
        
        IR = int(self.gamma_recover * self._config['alpha_ir'] * self.I)

        self.S = self.S - SI - SE - SE_move

        self.E = self.E + SI + SE - EI - EQ

        self.E_move = self.E_move + SE_move - EI_move - EQ_move

        self.Q = self.Q + EQ - QI

        self.Q_move = self.Q_move + EQ_move - QI_move
 
        self.I = self.I + EI + EI_move + QI + QI_move - IR

        self.R = self.R + IR

<<<<<<< HEAD
        if self.E + self.E_move > self.E_MAX:
=======
        self.E_MAX = max(self.E_MAX, self.E + self.E_move)
>>>>>>> 42cc8701

            self.E_MAX = self.E + self.E_move

            self.E_t = t

        if self.I > self.I_MAX:

            self.I_MAX = self.I

            self.I_t = t
        
        s[N_QUARANTINE] = self.Q + self.Q_move

        """ update reward """
        
        reward = s[N_GOLD]

        if self._immediate_reward:

            reward += self.reward(t)

        # delta_S = (- SI - SE - SE_move) / self._config['N_total']

        # delta_E = (SI + SE - EI - EQ) / self._config['N_total']

        # delta_E_move = (SE_move - EI_move - EQ_move) / self._config['N_total']

        # delta_Q = (EQ - QI) / self._config['N_total']

        # delta_Q_move = (EQ_move - QI_move) / self._config['N_total']

        # delta_I = (EI + EI_move + QI + QI_move - IR) / self._config['N_total']

        # the delta of each seir component is more important in the begining.
        # seir_delta_reward = (5000 / (t + 10)) * (3 * delta_S - 2 * delta_I  - (delta_Q + delta_Q_move)- (delta_E + delta_E_move))
        
        # the state of S is more important in the end of period.
        # seir_reward = math.log((t + 31) / 5) * (3 * self.S)
        
        # the state of other components in seir model is more important in the begining.
        # seir_reward = (100 / (t + 10)) * (- 2 * self.I - (self.Q + self.Q_move) - (self.E + self.E_move))

        # seir_reward /= self._config['N_total']

        # reward = s[N_GOLD] + seir_delta_reward + seir_reward
        
        if self.R / self._config['N_total'] > 0.9 and not test:

            reward = 0

            if self.E_MAX / self._config['N_total'] > self._danger_threshold:

                reward -= 20
            
            elif self.E_MAX / self._config['N_total'] > self._warning_threshold:

                reward -= 10
            
            else:
                
                reward += 50

            if self.I_MAX / self._config['N_total'] > self._danger_threshold:

                reward -= 50
            
            elif self.I_MAX / self._config['N_total'] > self._warning_threshold:
                
                reward -= 30
            
            else:

                reward += 100

            self.is_terminal = True
        
        self._assert_all(s=s, if_seir=True, if_variable=True)

        self.update_history(t, a, reward)

        return s, reward, self.is_terminal

    def reward(self, t):

        reward = 0

        if self.E / self._config['N_total'] > self._warning_threshold and self.E_L == None:

            self.E_L = t
        
        if self.E / self._config['N_total'] < self._warning_threshold and self.E_L != None and self.E_R == None:

            self.E_R = t


        if self.E / self._config['N_total'] > self._warning_threshold:

            reward -= 0.5
        
        elif self.E / self._config['N_total'] > self._danger_threshold:

            reward -= 1
        

        if self.I / self._config['N_total'] > self._warning_threshold and self.I_L == None:

            self.I_L = t
        
        if self.I / self._config['N_total'] < self._warning_threshold and self.I_L != None and self.I_R == None:

            self.I_R = t


        if self.I / self._config['N_total'] > self._warning_threshold:

            reward -= 1.0
        
        elif self.I / self._config['N_total'] > self._danger_threshold:

            reward -= 1.5
        

        if self.S / self._config['N_total'] < 0.1:

            reward -= 1

        return reward

    def evaluation(self):
        
        score = 0

        if self.E_MAX / self._config['N_total'] < self._warning_threshold:
        
            score += 1
        
        elif self.E_MAX / self._config['N_total'] < self._danger_threshold:

            score += 0.5
        
        else:

            score -= 5
        
        if self.I_MAX / self._config['N_total'] < self._warning_threshold:
        
            score += 2
        
        elif self.I_MAX / self._config['N_total'] < self._danger_threshold:

            score += 1
        
        else:

            score -= 10

        return score

    def _assert_all(self, s=None, if_config=False, if_variable=False, if_seir=False, if_all=False):
        """ To assert that all values in environment are reasonable.

        Args:
            s: the state you want to assert values. Note that only required when if_variable is True.
            if_config: if True assert all configs in initialization file are reasonable. 
            if_variable: if True, assert all variables are reasonable when the env updates.
            if_seir: if True, assert all seir components are reasonable when the env updates.
        """
        if if_config or if_all:

            rule1 = lambda x: 0 <= x <= 1

            alpha_list = ['alpha_ei', 'alpha_ir', 'alpha_eq', 'alpha_qi',\
                        'alpha_ei_move', 'alpha_ir_move', 'alpha_eq_move', 'alpha_qi_move']

            other_list = ['beta', 'p_move', 'shut_rate']

            for name in alpha_list + other_list:

                assert rule1(self._config[name])

            rule2 = lambda x: 0 <= x

            inc_list = ['inc_mask', 'inc_recover', 'inc_detect', 'inc_move']

            gamma_list = ['gamma_mask', 'gamma_move', 'gamma_shut', 'gamma_recover', 'gamma_detect', 'gamma_detect_move']

            constant_list = ['N_mask', 'N_gold', 'N_open', 'MAX_mask', 'MAX_Q', 'early_threshold']

            for name in inc_list + gamma_list + constant_list:

                assert rule2(self._config[name])

            rule3 = lambda x: 1 <= x

            for name in ['rE', 'rI', 'N_total', 'N_donate']:

                assert rule3(self._config[name])
        
        if if_variable or if_all:

            assert s is not None

            assert s[N_MASK] <= self._config['MAX_mask']

            assert 0 <= s[N_OPEN] <= 1

            assert 0 <= s[N_QUARANTINE] <= self._config['MAX_Q']

            assert s[IF_SHUTDOWN] in (0, 1)
           
            assert s[IF_MOVE_CONTROL] in (0, 1)

            # assert 0 <= s[N_GOLD] TODO  
            
            assert 0 <= self.move_w <= 1

            assert 0 <= self.move_b
            
            assert 0 <= self.gamma_shut <= 1 # TODO

            assert 0 <= self.gamma_recover * self._config['alpha_ir'] <= 1 # TODO

            assert 0 <= self.gamma_detect * self._config['alpha_eq'] <= 1 # TODO

            assert 0 <= self.gamma_detect_move * self._config['alpha_eq_move'] <= 1 # TODO

        if if_seir or if_all:

            pop_rule = lambda x: 0 <= x <= self._config['N_total']

            for name in ['S', 'E', 'E_move', 'Q', 'Q_move', 'I', 'R']:

                assert pop_rule(getattr(self, name))

            assert self.S + self.E + self.E_move + self.Q + self.Q_move + self.I + self.R == self._config['N_total']
            
            assert 0 <= self.Q + self.Q_move < self._config['MAX_Q']

    def obeserved_state(self, state):
        """ To transform the global state to the obsevable state for agent.

        Args:
            state : global state
     
        Returns:
            observed_state : obsevable state for agent

        """
        observed_state = torch.zeros(7).to(device)
        observed_state[:5] = state[:5].clone()
        observed_state[5] = self.I
        observed_state[6] = self.R
        return observed_state
    
    def update_gamma_mask(self, s):
        """ To update gamma_mask via openness and max of masks constant.

        Args:
            s : global state

        """
        self.gamma_mask = (1 - 0.8 * s[N_OPEN]) * self._config['MAX_mask'] / s[N_MASK]
       
        self.gamma_mask = min(self.gamma_mask, 1)

    def update_gamma_move(self, s, t):
        """ To update gamma_move in two different way according to timestep.

        Args:
            s : global state
            t : timestep

        """
        if t <= self._config['early_threshold']:

            self.gamma_move = s[N_OPEN] + 1

        else:

            self.gamma_move = self.move_b - self.move_w * s[N_OPEN]

            self.gamma_move = max(0, self.gamma_move)

    def update_history(self, t, action, reward, update_list=['S', 'E', 'E_move', 'Q', 'Q_move', 'I', 'R']):
        """ To update history including seir model and other states.

        Args:
            s : global state
            t : timestep

        """

        self._history['time'].append(t)

        self._history['reward'].append(reward)

        self._history['action'].append(action)

        for name in update_list:

            self._history[name].append(getattr(self, name) / self._config['N_total'])
    
    def plot_history(self, plot_list=['S', 'E', 'I', 'R'], out_path='history.png', truncate=-1, annotate_action=True):
        """ To plot people transmission history line chart.

        Args:
            plot_list:  plot the attributes in this class.
                        please make sure you have store the attributes in update_history
            out_path: save figure to the path.

        """
        display_config = {
            'S': ('Susceptible', 'blue'),
            'E': ('Exposed', 'orange'),
            'Q': ('Quarantine', 'cyan'),
            'I': ('Infectious', 'green'),
            'R': ('Recovered', 'red'),
            'E_move': ('Exposed(move)', 'magenta'),
            'Q_move': ('Quarantine(move)', 'black'),
            'reward': ('Reward', 'magenta')
        }

        if any(name not in display_config for name in plot_list):

            raise Exception('Please check each element in plot list must be set in displaying config.')

        if annotate_action:

            figsize = (15, 5)
        
        else:

            figsize = (6, 4)

        fig = plt.figure(out_path, figsize=figsize, dpi=400)

        history_fig = fig.add_subplot(111)

        for name in plot_list:

            history_fig.plot('time', 'number', '-', color=display_config[name][1], data={
                'time': self._history['time'][:truncate],
                'number': self._history[name][:truncate]})
        
        plt.axhline(y=self._danger_threshold, color='r', linestyle='--')

        plt.axhline(y=self._warning_threshold, color='orange', linestyle='--')

        # history_fig.legend(['Susceptible Population', 'Exposed Population', 'Infectious Population', 'Recovered Population'])
        history_fig.legend([display_config[name][0] for name in plot_list], loc='center right')

        history_fig.set_ylabel('population')

        history_fig.set_xlabel('time')

        history_fig.set_title('SEIR')

        if annotate_action:

            for t, action in enumerate(self._history['action'][:truncate]):

                if action != NO_ACTION:

                        history_fig.text(t, -0.05, ACTIONS[action], fontsize=6, rotation=45, verticalalignment='bottom', horizontalalignment='left')

        fig.savefig(out_path)

        plt.close(fig)

    def print_state(self, t, print_list=['S', 'E', 'E_move', 'Q', 'Q_move', 'I', 'R']):

        log = f'{t:3d} '

        log += '\t'.join([f'{name}: {int(getattr(self, name)):>8d}' for name in print_list])

        log += f'\tsc: {self.evaluation():>4.2f}'

        print(log)
    
    @property
    def start(self):
        return self._start


class Agent(nn.Module):
    """ The decision-making policy network for the simulation.
    Attributes
    ----------
        init_legal_actions: make all actions legal
        legal_actions: legal actions in current state
        log_probs: the log(probability) at every time step
        rewards: RL rewards
        action_embeddings: the transform of the actions
        net: policy network
        cooldown_criteria: CD criteria of the actions. This should be pre-defined when creating an Agent object
        current_cooldown: CD time at current time step. This should be initialized to all zero value
    Methods
    -------
        init_agent: reset the history fo the log probability and rewards
        forward: the inference of the policy network
        select_actions: return the action sampled from the policy nwetwork
        get_legal_actions: update the legal_actions at current state
        update_cooldown : update the cooldown time every time step
    """
    def __init__(self, dim_input, dim_output, max_actions, init_legal_actions, cooldown_criteria):
        """ Initialize the parameters of the policynwtwork
        Args
        ----
            dim_input: the size of the observed state
            dim_output: the size of the state encoding output
            max_actions: len(init_legal_actions)
            init_legal_actions: make all actions legal
            cooldown_criteria: CD criteria of the actions
        """

        super(Agent, self).__init__()

        self.init_legal_actions = init_legal_actions

        self.legal_actions = self.init_legal_actions.copy()

        self.log_probs = []

        self.rewards = []

        self.action_embeddings = nn.Embedding(max_actions, dim_output)

        self.net = nn.Sequential(
            nn.Linear(dim_input, dim_input),
            nn.Dropout(0.1),
            nn.ReLU(),
            nn.Linear(dim_input, dim_output)
        )

        self.cooldown_criteria = cooldown_criteria

        self.current_cooldown = None

    def init_agent(self):

        self.legal_actions = self.init_legal_actions.copy()

        self.log_probs = []

        self.rewards = []
        
        self.current_cooldown = {}

        for act in self.cooldown_criteria.keys():
            self.current_cooldown[act] = 0
          
    def forward(self, state):

        self.get_legal_actions(state)

        state_vector = self.net(state)

        actions = torch.tensor(self.legal_actions, device=device)

        actions_vectors = self.action_embeddings(actions)

        scores = torch.matmul(actions_vectors, state_vector.unsqueeze(1)).squeeze()

        return F.softmax(scores, dim=0)

    def select_actions(self, scores):

        distribution = Categorical(scores.view(-1, ))

        action = distribution.sample()

        self.log_probs.append(distribution.log_prob(action))

        action_id = self.legal_actions[action.item()]

        self.update_cooldown(action_id)

        return action_id

    def greedy_actions(self, scores):

        action = torch.argmax(scores.detach())

        action_id = self.legal_actions[action.item()]

        self.update_cooldown(action_id)

        return action_id  
    
    def get_legal_actions(self, state):

        
        freeze_buffer = set()

        if state[N_OPEN] >= 0.5:
            
            if  SET_OPEN in self.legal_actions:

                self.legal_actions.remove(SET_OPEN)

            freeze_buffer.add(SET_OPEN)

        elif SET_OPEN not in self.legal_actions:

            self.legal_actions.append(SET_OPEN)

        if state[N_OPEN] >= 1:
            
            if  SET_OPEN2 in self.legal_actions:

                self.legal_actions.remove(SET_OPEN2)

            freeze_buffer.add(SET_OPEN2)

        elif SET_OPEN2 not in self.legal_actions:

            self.legal_actions.append(SET_OPEN2)

        if state[N_OPEN] == 0:
            
            if DEC_OPEN in self.legal_actions:

                self.legal_actions.remove(DEC_OPEN)

            freeze_buffer.add(DEC_OPEN)

        elif state[N_OPEN] > 0 and DEC_OPEN not in self.legal_actions:

            self.legal_actions.append(DEC_OPEN)
        
        for act, cd in self.current_cooldown.items():

            if cd > 0:

                if act in self.legal_actions:

                    self.legal_actions.remove(act)

            elif act not in self.legal_actions and act not in freeze_buffer:

                self.legal_actions.append(act)

        assert len(self.legal_actions) == len(set(self.legal_actions)), "Redundant Actions"

    def update_cooldown(self, action_id):

        for act, cd in self.current_cooldown.items():

            if action_id != act:

                self.current_cooldown[act] = max(0, cd-1)
            
            else:

                self.current_cooldown[action_id] = self.cooldown_criteria[action_id]


class GRUAgent(Agent):

    def __init__(self, dim_input, dim_output, max_actions, init_legal_actions, cooldown_criteria):

        super().__init__(dim_input, dim_output, max_actions, init_legal_actions, cooldown_criteria)

        self.gru = nn.GRU(dim_input, dim_input, batch_first=True)

        self.memory = None

    def init_agent(self):

        super().init_agent()

        self.memory = None

    def forward(self, state):

        self.get_legal_actions(state)

        _, self.memory = self.gru(state.view(1,1,-1), self.memory)

        state_vector = self.net(self.memory.view(-1))

        actions = torch.tensor(self.legal_actions, device=device)

        actions_vectors = self.action_embeddings(actions)

        scores = torch.matmul(actions_vectors, state_vector.unsqueeze(1)).squeeze()

        return F.softmax(scores, dim=0)


class ActorCriticAgent(GRUAgent):

    def __init__(self, dim_input, dim_output, max_actions, init_legal_actions, cooldown_criteria):

        super().__init__(dim_input, dim_output, max_actions, init_legal_actions, cooldown_criteria)

        self.value_gru = nn.GRU(dim_input, dim_input, batch_first=True)

        self.value_net = nn.Sequential(
            nn.Linear(dim_input, 1)
        )

        self.state_values = []

        self.memory_value = None

    def init_agent(self):

        super().init_agent()

        self.state_values = []

        self.memory_value = None

    def forward_value(self, state):

        _, self.memory_value = self.gru(state.view(1,1,-1), self.memory_value)

        state_value = self.value_net(self.memory_value.view(-1))

        return state_value

    def select_actions(self, scores, state_value):

        action_id = super().select_actions(scores)

        self.state_values.append(state_value)

        return action_id


class Simulatoin:
    """ The interaction between environment(epidemic infection model) and agent(policy network)
    Attributes
    ----------
        agent
        enviroment
        gamma
        optimizer
        verbose
        baseline
        is_actor_critic
    Methods
    -------
        testing: tesintg mode
        get_baseline: get the naive sampling-based baseline of accumulated reward (still under development)
        episodic_policy_loss:
        episodes:
        monti_carlo_estimation:
        save_agent:
        load_agent:
    """

    def __init__(self, agent: Agent, environment: Environment, optimizer=None, gamma=0.9, verbose=False):

        self.agent = agent

        self.environment = environment

        self.gamma = gamma

        self.optimizer = optimizer

        self.verbose = verbose

        self.baseline = None

        self.is_actor_critic = False

    def testing(self, max_steps=300, max_episode=10, greedy=True, load=False):

        if load:

            self.load_agent()

        self.agent.eval()

        reward_total = 0

        score_total = 0

        actions_list = []

        for ep in range(max_episode):

            self.agent.init_agent()

            state = self.environment.init_state(test=True)

            state_observed = self.environment.obeserved_state(state)

            reward_eps = 0

            actions_list.append([])

            for t in range(max_steps):

                actions_probs = self.agent.forward(state_observed)

                if greedy:

                    action = self.agent.greedy_actions(actions_probs)

                else:

                    if self.is_actor_critic:
                        
                        state_values = self.agent.forward_value(state_observed)

                        action = self.agent.select_actions(actions_probs, state_values)


                    else:

                        action = self.agent.select_actions(actions_probs)
                
                state, reward, is_terminal = self.environment.step(state, action, t=t, test=True)

                reward_eps+=reward

                state_observed = self.environment.obeserved_state(state)

                if is_terminal:

                    break

                actions_list[-1].append(action)
            
            if ep % 10 == 0:

                if load == False:

                    out_path = '(INIT) '
                
                else:

                    out_path = '(TEST) '

                out_path += f'ep{ep:02d}_history.png'

                self.environment.plot_history(out_path=out_path, truncate=self.environment.I_t, annotate_action=load)

            reward_total += reward_eps

            score_total += self.environment.evaluation()

        reward_avg = reward_total / max_episode

        score_avg = score_total / max_episode

        if self.verbose:

            print("(Testing) Avg Reward {:>6.2f} | Avg Score {:>6.2f}".format(reward_avg, score_avg))

        self.agent.train()

        return reward_avg.item(), score_avg, actions_list


    def get_baseline(self, max_episodes=50, max_steps=400):

        R = {}

        for step in range(max_steps):

            R[step] = []

        for _ in range(max_episodes):

            state = self.environment.init_state()

            rewards = []

            for t in range(max_steps):

                action = NO_ACTION
                
                state, reward, is_terminal = self.environment.step(state, action, t=t)

                rewards.append(reward)

                if is_terminal:

                    break

            v = 0

            gamma = self.gamma*0

            accumulated_rewards = []

            for r in rewards[::-1]:   # r_T, r_{T-1}, .....r_0

                v = r + gamma * v

                accumulated_rewards.insert(0, v)

            for i, ar in enumerate(accumulated_rewards):

                ar_normalize = (ar - np.mean(accumulated_rewards)) / (np.std(accumulated_rewards) + 1e-9) 

                R[i].append(ar_normalize)

        for k, v in R.items():
            
            if len(v) > 0:

                R[k] = np.mean(v)

            else:

                R[k] = 0

        self.baseline = R

    def episodic_policy_loss(self):

        policy_loss = 0
        accumulated_rewards = []

        # v_t = r_t + gammar*v_{t+1}
        # v_T = 0
        # agent.rewards : [r_0, r_1, r_2, ........ r_T]

        v = 0   # V_T = 0

        for r in self.agent.rewards[::-1]:   # r_T, r_{T-1}, .....r_0

            v = r + self.gamma * v

            accumulated_rewards.insert(0, v)

        accumulated_rewards = torch.tensor(accumulated_rewards, device=device)

        accumulated_rewards = (accumulated_rewards - accumulated_rewards.mean()) / (accumulated_rewards.std() + 1e-9)

        for i , (log_prob, R) in enumerate(zip(self.agent.log_probs, accumulated_rewards)):

            #policy_loss += (-log_prob * (R - self.baseline[i]))
            policy_loss += (-log_prob * R)
        
        return policy_loss

    def actor_critic_policy_loss(self):

        policy_loss = 0

        value_loss = 0

        accumulated_rewards = []

        # v_t = r_t + gammar*v_{t+1}
        # v_T = 0
        # agent.rewards : [r_0, r_1, r_2, ........ r_T]

        v = 0   # V_T = 0

        t = 0

        for r in self.agent.rewards[::-1]:   # r_T, r_{T-1}, .....r_0

            if t < self.environment.I_t:

                v = 0 * r
            
            else:
            
                v = r + self.gamma * v

            accumulated_rewards.insert(0, v)
            
            t += 1

        accumulated_rewards = torch.tensor(accumulated_rewards, device=device)

        accumulated_rewards = (accumulated_rewards - accumulated_rewards.mean()) / (accumulated_rewards.std() + 1e-9)

        for log_prob, R, value in zip(self.agent.log_probs, accumulated_rewards, self.agent.state_values):
            
            policy_loss += (-log_prob * (R - value.item()) )

            value_loss += F.smooth_l1_loss(value, torch.tensor([R], device=device))

        loss = policy_loss + value_loss

        return loss

    def episodes(self, max_episodes=50, max_steps=400, early_stop=100, plot=False):

        local_best = float('-inf')

        early_stop_flag = 0

        for episode in range(max_episodes):

            self.agent.init_agent()

            state = self.environment.init_state()

            state_observed = self.environment.obeserved_state(state)

            loss_eps = 0

            reward_eps = 0

            score_eps = 0

            for t in range(max_steps):

                if self.is_actor_critic:

                    actions_probs = self.agent.forward(state_observed)

                    state_values = self.agent.forward_value(state_observed)

                    action = self.agent.select_actions(actions_probs, state_values)

                else:

                    actions_probs = self.agent.forward(state_observed)

                    action = self.agent.select_actions(actions_probs)

                state, reward, is_terminal = self.environment.step(state, action, t=t)

                reward_eps+=reward

                state_observed = self.environment.obeserved_state(state)

                self.agent.rewards.append(reward)

                if is_terminal:

                    break
            
            score_eps += self.environment.evaluation()

            if self.is_actor_critic:

                loss_eps = self.actor_critic_policy_loss()

            else:

                loss_eps = self.episodic_policy_loss()

            if self.verbose:

                print("Episode {:>3d} | Loss {:>6.2f} | Total Reward {:>6.2f} | Avg Score {:>8.2f}".format(episode, loss_eps.item(), reward_eps, score_eps))

            self.optimizer.zero_grad()
            
            loss_eps.backward()

            self.optimizer.step()

            if score_eps > local_best:

                self.save_agent()

                local_best = score_eps

                early_stop_flag = 0
            
            elif early_stop_flag >= early_stop:

                break

            else:

                early_stop_flag += 1

            if plot:

                self.environment.plot_history(out_path=f'ep{episode:02d}_history.png')

    def monti_carlo_estimation(self, iterations=3, num_rollouts=5, max_steps=400, early_stop=30, plot=False):

        local_best = float('-inf')

        early_stop_flag = 0

        for i in range(iterations):

            loss_i = 0

            total_reward = 0

            total_score = 0

            for _ in range(num_rollouts):

                self.agent.init_agent()

                state = self.environment.init_state()

                state_observed = self.environment.obeserved_state(state)

                for t in range(max_steps):

                    if self.is_actor_critic:

                        actions_probs = self.agent.forward(state_observed)

                        state_values = self.agent.forward_value(state_observed)

                        action = self.agent.select_actions(actions_probs, state_values)

                    else:

                        actions_probs = self.agent.forward(state_observed)

                        action = self.agent.select_actions(actions_probs)
  
                    state, reward, is_terminal = self.environment.step(state, action, t=t)

                    state_observed = self.environment.obeserved_state(state)

                    self.agent.rewards.append(reward)

                    if is_terminal:
                        
                        total_reward += reward

                        break
                
                total_score += self.environment.evaluation()

                if self.is_actor_critic:

                    loss_i += self.actor_critic_policy_loss()

                else:

                    loss_i += self.episodic_policy_loss()
            

            loss_i /= num_rollouts

            total_reward /= num_rollouts

            total_score /= num_rollouts

            if total_score > local_best:

                self.save_agent()

                local_best = total_score

                early_stop_flag = 0
            
            elif early_stop_flag >= early_stop:

                break

            else:

                early_stop_flag += 1

            self.optimizer.zero_grad()

            if self.verbose:

                print("(MC) Iteration {:>3d} | Avg Loss {:>8.2f} | Avg Total Reward {:>8.2f} | Avg Score {:>8.2f}".format(i, loss_i.item(), total_reward, total_score))

            loss_i.backward()

            self.optimizer.step()

            if plot:

                self.environment.plot_history(out_path=f'(MC) iteration{i:02d}_history.png')

    def save_agent(self, out_path='./save/model.pt'):

        torch.save(self.agent, out_path)

    def load_agent(self, in_path='./save/model.pt'):

        self.agent = torch.load(in_path)               
            

def main():

    init_legal_actions = [TRADE_MASK, SET_OPEN, SET_OPEN2, DEC_OPEN, SWITCH_SHUTDOWN, SWITCH_MOVE_CONTROL, NO_ACTION]

    cooldown_criteria = {TRADE_MASK: 7-5,
                           SET_OPEN: 3-1,
                          SET_OPEN2: 3-1,
                           DEC_OPEN: 3-1,
                    SWITCH_SHUTDOWN: 30-25,
                SWITCH_MOVE_CONTROL: 30-25}

    args_agent = {
        "dim_input": 7, 
        "dim_output": 7,
        "max_actions": 7,
        "init_legal_actions": init_legal_actions,
        "cooldown_criteria": cooldown_criteria
    }

    # agent = Agent(**args_agent).to(device)

    # agent = GRUAgent(**args_agent).to(device)

    agent = ActorCriticAgent(**args_agent).to(device)

    env = Environment()

    optimizer = optim.Adam(agent.parameters(), lr=1e-2)

    game = Simulatoin(agent, env, optimizer, verbose=True, gamma=0.99)

    game.is_actor_critic = True

    r_0, s_0, a_0 = game.testing(max_steps=300, max_episode=50, greedy=False)


    try:
        # game.episodes(max_episodes=1000, max_steps=300, plot=False)
        game.monti_carlo_estimation(iterations=150, num_rollouts=20, max_steps=300, plot=False)
    
    except KeyboardInterrupt:

        pass

    r_1, s_1, a_1 = game.testing(max_steps=300, max_episode=50, greedy=True, load=True)

    # Before training
    print("Iint Model actions taken")

    for n in range(3): # print 3 rollouts of actions

        print(a_0[n][:50]) # action taken in time step 0 ~ 49


    # After training

    print("Trained Model actions taken")

    for n in range(3): # print 3 rollouts of actions 

        print(a_1[n][:50]) # actions taken in time step 0 ~ 49


    print("Initi Model Reward {:>6.2f} Score {:>6.2f}".format(r_0, s_0))

    print("Train Model Reward {:>6.2f} Score {:>6.2f}".format(r_1, s_1))


if __name__ == "__main__":

    main()<|MERGE_RESOLUTION|>--- conflicted
+++ resolved
@@ -136,8 +136,8 @@
 
         self._assert_all(if_config=True, if_seir=True)
 
-        self.E_L, self.E_R, self.E_MAX, self.E_t = None, None, float('-inf'), 0
-        self.I_L, self.I_R, self.I_MAX, self.I_t = None, None, float('-inf'), 0
+        self.E_L, self.E_R, self.E_MAX, self.E_t = None, None, float('-inf'), -1
+        self.I_L, self.I_R, self.I_MAX, self.I_t = None, None, float('-inf'), -1
 
         return self.start.clone()
    
@@ -319,11 +319,7 @@
 
         self.R = self.R + IR
 
-<<<<<<< HEAD
         if self.E + self.E_move > self.E_MAX:
-=======
-        self.E_MAX = max(self.E_MAX, self.E + self.E_move)
->>>>>>> 42cc8701
 
             self.E_MAX = self.E + self.E_move
 
@@ -626,7 +622,7 @@
 
             self._history[name].append(getattr(self, name) / self._config['N_total'])
     
-    def plot_history(self, plot_list=['S', 'E', 'I', 'R'], out_path='history.png', truncate=-1, annotate_action=True):
+    def plot_history(self, plot_list=['S', 'E', 'I', 'R'], out_path='history.png', truncate=-1, staggered=True, annotate_action=False):
         """ To plot people transmission history line chart.
 
         Args:
@@ -683,11 +679,21 @@
 
         if annotate_action:
 
+            flag = 1
+
             for t, action in enumerate(self._history['action'][:truncate]):
 
                 if action != NO_ACTION:
 
-                        history_fig.text(t, -0.05, ACTIONS[action], fontsize=6, rotation=45, verticalalignment='bottom', horizontalalignment='left')
+                    if flag == 1 or not staggered:
+                    
+                        history_fig.text(t, -0.05, ACTIONS[action], fontsize=7, rotation=45, verticalalignment='bottom', horizontalalignment='left')
+                    
+                    else:
+                    
+                        history_fig.text(t, -0.05, ACTIONS[action], fontsize=7, rotation=-45, verticalalignment='top', horizontalalignment='left')
+                    
+                    flag = 1 - flag
 
         fig.savefig(out_path)
 
@@ -1185,7 +1191,7 @@
 
         for r in self.agent.rewards[::-1]:   # r_T, r_{T-1}, .....r_0
 
-            if t < self.environment.I_t:
+            if t < 120:
 
                 v = 0 * r
             
@@ -1343,10 +1349,10 @@
 
                     self.agent.rewards.append(reward)
 
-                    if is_terminal:
+                    total_reward += reward
+
+                    if is_terminal: 
                         
-                        total_reward += reward
-
                         break
                 
                 total_score += self.environment.evaluation()
@@ -1442,8 +1448,8 @@
 
 
     try:
-        # game.episodes(max_episodes=1000, max_steps=300, plot=False)
-        game.monti_carlo_estimation(iterations=150, num_rollouts=20, max_steps=300, plot=False)
+        # game.episodes(max_episodes=1000, max_steps=200, plot=False)
+        game.monti_carlo_estimation(iterations=100, num_rollouts=20, max_steps=300, plot=False)
     
     except KeyboardInterrupt:
 
